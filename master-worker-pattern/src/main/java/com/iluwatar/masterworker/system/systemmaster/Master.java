/*
 * The MIT License
 * Copyright © 2014-2019 Ilkka Seppälä
 *
 * Permission is hereby granted, free of charge, to any person obtaining a copy
 * of this software and associated documentation files (the "Software"), to deal
 * in the Software without restriction, including without limitation the rights
 * to use, copy, modify, merge, publish, distribute, sublicense, and/or sell
 * copies of the Software, and to permit persons to whom the Software is
 * furnished to do so, subject to the following conditions:
 *
 * The above copyright notice and this permission notice shall be included in
 * all copies or substantial portions of the Software.
 *
 * THE SOFTWARE IS PROVIDED "AS IS", WITHOUT WARRANTY OF ANY KIND, EXPRESS OR
 * IMPLIED, INCLUDING BUT NOT LIMITED TO THE WARRANTIES OF MERCHANTABILITY,
 * FITNESS FOR A PARTICULAR PURPOSE AND NONINFRINGEMENT. IN NO EVENT SHALL THE
 * AUTHORS OR COPYRIGHT HOLDERS BE LIABLE FOR ANY CLAIM, DAMAGES OR OTHER
 * LIABILITY, WHETHER IN AN ACTION OF CONTRACT, TORT OR OTHERWISE, ARISING FROM,
 * OUT OF OR IN CONNECTION WITH THE SOFTWARE OR THE USE OR OTHER DEALINGS IN
 * THE SOFTWARE.
 */

package com.iluwatar.masterworker.system.systemmaster;

import com.iluwatar.masterworker.Input;
import com.iluwatar.masterworker.Result;
import com.iluwatar.masterworker.system.systemworkers.Worker;
import java.util.Dictionary;
import java.util.Hashtable;
import java.util.List;

/**
 * The abstract Master class which contains private fields numOfWorkers (number of workers), workers
 * (arraylist of workers), expectedNumResults (number of divisions of input data, same as expected
 * number of results), allResultData (hashtable of results obtained from workers, mapped by their
 * ids) and finalResult (aggregated from allResultData).
 */

public abstract class Master {
  private final int numOfWorkers;
  private final List<Worker> workers;
  private final Dictionary<Integer, Result<?>> allResultData;
  private int expectedNumResults;
<<<<<<< HEAD
  private Result<?> finalResult;
=======
  private final Hashtable<Integer, Result> allResultData;
  private Result finalResult;
>>>>>>> 9ff5b9e7

  Master(int numOfWorkers) {
    this.numOfWorkers = numOfWorkers;
    this.workers = setWorkers(numOfWorkers);
    this.expectedNumResults = 0;
    this.allResultData = new Hashtable<>(numOfWorkers);
    this.finalResult = null;
  }

  public Result<?> getFinalResult() {
    return this.finalResult;
  }

  Dictionary<Integer, Result<?>> getAllResultData() {
    return this.allResultData;
  }

  int getExpectedNumResults() {
    return this.expectedNumResults;
  }

  List<Worker> getWorkers() {
    return this.workers;
  }

  abstract List<Worker> setWorkers(int num);

  public void doWork(Input<?> input) {
    divideWork(input);
  }

  private void divideWork(Input<?> input) {
    List<? extends Input<?>> dividedInput = input.divideData(numOfWorkers);
    if (dividedInput != null) {
      this.expectedNumResults = dividedInput.size();
      for (var i = 0; i < this.expectedNumResults; i++) {
        //ith division given to ith worker in this.workers
        this.workers.get(i).setReceivedData(this, dividedInput.get(i));
        this.workers.get(i).run();
      }
    }
  }

  public void receiveData(Result<?> data, Worker w) {
    //check if can receive..if yes:
    collectResult(data, w.getWorkerId());
  }

  private void collectResult(Result<?> data, int workerId) {
    this.allResultData.put(workerId, data);
    if (this.allResultData.size() == this.expectedNumResults) {
      //all data received
      this.finalResult = aggregateData();
    }
  }

  abstract Result<?> aggregateData();
}<|MERGE_RESOLUTION|>--- conflicted
+++ resolved
@@ -42,12 +42,7 @@
   private final List<Worker> workers;
   private final Dictionary<Integer, Result<?>> allResultData;
   private int expectedNumResults;
-<<<<<<< HEAD
   private Result<?> finalResult;
-=======
-  private final Hashtable<Integer, Result> allResultData;
-  private Result finalResult;
->>>>>>> 9ff5b9e7
 
   Master(int numOfWorkers) {
     this.numOfWorkers = numOfWorkers;
@@ -86,7 +81,7 @@
       for (var i = 0; i < this.expectedNumResults; i++) {
         //ith division given to ith worker in this.workers
         this.workers.get(i).setReceivedData(this, dividedInput.get(i));
-        this.workers.get(i).run();
+        this.workers.get(i).start();
       }
     }
   }
